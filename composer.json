--- conflicted
+++ resolved
@@ -21,11 +21,7 @@
     "require": {
         "php": "^8.2",
         "ext-json": "*",
-<<<<<<< HEAD
-        "openai-php/client": "^0.13.0 || ^0.15.0",
-=======
         "openai-php/client": "^0.10.3 || ^0.13.0 || ^0.15.0 || ^0.17.0",
->>>>>>> c9b9604c
         "psr/cache": "^3.0",
         "ramsey/uuid": "^4.7"
     },
